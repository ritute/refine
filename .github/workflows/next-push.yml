--- conflicted
+++ resolved
@@ -40,11 +40,7 @@
         run: |
           npm ci
           npm run bootstrap:all
-<<<<<<< HEAD
-          npm run lerna run build:all
-=======
           npm run build:all
->>>>>>> 604dbab3
       #- name: Lint
       #  run: npm run lint
       - name: Test
