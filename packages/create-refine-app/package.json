--- conflicted
+++ resolved
@@ -1,54 +1,4 @@
 {
-<<<<<<< HEAD
-    "name": "create-refine-app",
-    "version": "1.7.0",
-    "description": "refine is a React-based framework for building internal tools, rapidly. It ships with Ant Design System, an enterprise-level UI toolkit.",
-    "private": false,
-    "main": "dist/index.js",
-    "module": "dist/esm/index.js",
-    "typings": "dist/index.d.ts",
-    "scripts": {
-        "start": "tsup --watch --format esm,cjs,iife --legacy-output",
-        "build": "tsup --format esm,cjs,iife --minify --legacy-output",
-        "test": "jest --passWithNoTests --runInBand",
-        "prepare": "npm run build",
-        "postinstall": "echo \"refine v4 is released 🎉 \nThe new version is 100% backward compatible. You can upgrade to v4 with a single command! \nSee the migration guide here: https://refine.dev/docs/migration-guide/3x-to-4x \n\""
-    },
-    "bin": "./dist/index.js",
-    "devDependencies": {
-        "@esbuild-plugins/node-resolve": "^0.1.4",
-        "@types/jest": "^29.2.4",
-        "jest": "^29.3.1",
-        "ts-jest": "^29.0.3",
-        "tsup": "^5.11.13",
-        "typescript": "^4.7.4",
-        "@types/tar": "^4.0.5",
-        "@types/prompts": "2.0.1",
-        "@types/rimraf": "3.0.0",
-        "@types/which-pm-runs": "^1.0.0"
-    },
-    "dependencies": {
-        "boxen": "^5.1.2",
-        "tslib": "^2.3.1",
-        "commander": "9.4.1",
-        "execa": "^5.1.1",
-        "superplate-cli": "^1.12.3",
-        "got": "^11.8.5",
-        "chalk": "^4.1.2",
-        "ora": "^5.4.1",
-        "tar": "^4.4.19",
-        "minipass": "^3.3.6",
-        "rimraf": "3.0.2",
-        "prompts": "2.1.0",
-        "which-pm-runs": "^1.1.0"
-    },
-    "author": "refine",
-    "license": "MIT",
-    "gitHead": "829f5a516f98c06f666d6be3e6e6099c75c07719",
-    "publishConfig": {
-        "access": "public"
-    }
-=======
   "name": "create-refine-app",
   "version": "1.5.4",
   "description": "refine is a React-based framework for building internal tools, rapidly. It ships with Ant Design System, an enterprise-level UI toolkit.",
@@ -96,5 +46,4 @@
   "publishConfig": {
     "access": "public"
   }
->>>>>>> ea7bb9b5
 }