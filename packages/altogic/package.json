--- conflicted
+++ resolved
@@ -41,11 +41,7 @@
     "tslib": "^2.3.1"
   },
   "dependencies": {
-<<<<<<< HEAD
     "@pankod/refine-core": "^2.4.3",
-=======
-    "@pankod/refine": "^2.5.3",
->>>>>>> 6a26ccbb
     "axios": "^0.21.4",
     "query-string": "^7.0.1"
   },
