{
  "name": "@pankod/refine-airtable",
  "description": "refine Airtable data provider. refine is a React-based framework for building data-intensive applications in no time. It ships with Ant Design System, an enterprise-level UI toolkit.",
<<<<<<< HEAD
  "version": "2.4.0",
=======
  "version": "2.4.5",
>>>>>>> c7978516
  "license": "MIT",
  "main": "dist/index.js",
  "typings": "dist/index.d.ts",
  "private": false,
  "files": [
    "dist",
    "src"
  ],
  "engines": {
    "node": ">=10"
  },
  "scripts": {
    "start": "tsdx watch --tsconfig tsconfig.json --verbose --noClean",
    "build": "tsdx build --tsconfig tsconfig.json",
    "test": "tsdx test --passWithNoTests --runInBand",
    "prepare": "tsdx build",
    "size": "size-limit",
    "analyze": "size-limit --why"
  },
  "author": "Pankod",
  "module": "dist/refine-airtable.esm.js",
  "size-limit": [
    {
      "path": "dist/refine-airtable.cjs.production.min.js",
      "limit": "10 KB"
    },
    {
      "path": "dist/refine-airtable.esm.js",
      "limit": "10 KB"
    }
  ],
  "devDependencies": {
    "@size-limit/preset-small-lib": "^5.0.5",
    "nock": "^13.1.3",
    "size-limit": "^5.0.5",
    "tsdx": "^0.14.1",
    "tslib": "^2.3.1"
  },
  "dependencies": {
<<<<<<< HEAD
    "@pankod/refine": "^2.4.0",
=======
    "@pankod/refine": "^2.4.5",
>>>>>>> c7978516
    "airtable": "^0.11.1",
    "asyncairtable": "^2.1.0",
    "query-string": "^7.0.1"
  },
  "gitHead": "829f5a516f98c06f666d6be3e6e6099c75c07719",
  "publishConfig": {
    "access": "public"
  }
}<|MERGE_RESOLUTION|>--- conflicted
+++ resolved
@@ -1,11 +1,7 @@
 {
   "name": "@pankod/refine-airtable",
   "description": "refine Airtable data provider. refine is a React-based framework for building data-intensive applications in no time. It ships with Ant Design System, an enterprise-level UI toolkit.",
-<<<<<<< HEAD
-  "version": "2.4.0",
-=======
   "version": "2.4.5",
->>>>>>> c7978516
   "license": "MIT",
   "main": "dist/index.js",
   "typings": "dist/index.d.ts",
@@ -45,11 +41,7 @@
     "tslib": "^2.3.1"
   },
   "dependencies": {
-<<<<<<< HEAD
-    "@pankod/refine": "^2.4.0",
-=======
     "@pankod/refine": "^2.4.5",
->>>>>>> c7978516
     "airtable": "^0.11.1",
     "asyncairtable": "^2.1.0",
     "query-string": "^7.0.1"
