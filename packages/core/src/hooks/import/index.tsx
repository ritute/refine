--- conflicted
+++ resolved
@@ -1,11 +1,7 @@
 import { useEffect, useState } from "react";
-<<<<<<< HEAD
-
-=======
+
 import papaparse from "papaparse";
->>>>>>> fc1b4ad4
 import chunk from "lodash/chunk";
-import { ParseConfig, parse } from "papaparse";
 
 import {
   importCSVMapper,
