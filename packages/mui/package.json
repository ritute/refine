{
    "name": "@pankod/refine-mui",
<<<<<<< HEAD
    "version": "3.30.10",
=======
    "version": "3.31.0",
>>>>>>> 776317e3
    "description": "refine is a React-based framework for building internal tools, rapidly. It ships with Ant Design System, an enterprise-level UI toolkit.",
    "private": false,
    "main": "dist/index.js",
    "module": "dist/esm/index.js",
    "typings": "dist/index.d.ts",
    "scripts": {
        "start": "tsup --watch --dts --format esm,cjs,iife --legacy-output",
        "build": "tsup --dts --format esm,cjs,iife --minify --legacy-output",
        "test": "jest --passWithNoTests --runInBand",
        "prepare": "npm run build"
    },
    "peerDependencies": {
        "react": "^17.0.2",
        "react-dom": "^17.0.2"
    },
    "devDependencies": {
        "@esbuild-plugins/node-resolve": "^0.1.4",
        "@testing-library/jest-dom": "^5.12.0",
        "@testing-library/react": "^11.2.6",
        "@testing-library/react-hooks": "^5.0.3",
        "@testing-library/user-event": "^12.8.3",
        "@types/jest": "^26.0.24",
        "@types/lodash": "^4.14.171",
        "@types/react": "^17.0.4",
        "@types/react-dom": "^17.0.4",
        "@types/testing-library__jest-dom": "^5.9.5",
        "esbuild-copy-static-files": "^0.1.0",
        "esbuild-plugin-inline-image": "^0.0.8",
        "identity-obj-proxy": "^3.0.0",
        "jest": "^27.5.1",
        "postcss": "^8.1.4",
        "react-router-dom": "^6.0.0",
        "ts-jest": "^27.1.3",
        "tsup": "^5.11.13",
        "typescript": "^4.4.3"
    },
    "dependencies": {
        "@emotion/react": "^11.8.2",
        "@emotion/styled": "^11.8.1",
        "@mui/icons-material": "^5.8.3",
        "@mui/lab": "^5.0.0-alpha.85",
        "@mui/material": "^5.8.6",
        "@mui/x-data-grid": "^5.12.1",
        "@pankod/refine-core": "^3.34.1",
        "@pankod/refine-react-hook-form": "^3.27.1",
        "dayjs": "^1.10.7",
        "lodash": "^4.17.21",
        "lodash-es": "^4.17.21",
        "notistack": "^2.0.4",
        "react-markdown": "^6.0.1",
        "react-query": "^3.19.2",
        "remark-gfm": "^1.0.0",
        "tslib": "^2.3.1"
    },
    "author": "Pankod",
    "license": "MIT",
    "gitHead": "829f5a516f98c06f666d6be3e6e6099c75c07719",
    "publishConfig": {
        "access": "public"
    }
}<|MERGE_RESOLUTION|>--- conflicted
+++ resolved
@@ -1,10 +1,6 @@
 {
     "name": "@pankod/refine-mui",
-<<<<<<< HEAD
-    "version": "3.30.10",
-=======
     "version": "3.31.0",
->>>>>>> 776317e3
     "description": "refine is a React-based framework for building internal tools, rapidly. It ships with Ant Design System, an enterprise-level UI toolkit.",
     "private": false,
     "main": "dist/index.js",
