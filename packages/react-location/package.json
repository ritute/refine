--- conflicted
+++ resolved
@@ -40,11 +40,7 @@
     "tslib": "^2.3.1"
   },
   "dependencies": {
-<<<<<<< HEAD
     "@pankod/refine-core": "^2.4.3",
-=======
-    "@pankod/refine": "^2.4.12",
->>>>>>> 62dac1d8
     "react-location": "^3.1.10",
     "react-location-rank-routes": "^3.1.10"
   },
