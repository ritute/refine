--- conflicted
+++ resolved
@@ -1,11 +1,7 @@
 {
   "name": "@refinedev/remix-router",
   "description": "refine Remix router provider. refine is a React-based framework for building internal tools, rapidly. It ships with Ant Design System, an enterprise-level UI toolkit.",
-<<<<<<< HEAD
-  "version": "1.9.0",
-=======
   "version": "2.0.0",
->>>>>>> ea7bb9b5
   "license": "MIT",
   "private": false,
   "main": "dist/index.js",
@@ -48,11 +44,7 @@
   },
   "author": "refine",
   "devDependencies": {
-<<<<<<< HEAD
-    "@pankod/refine-core": "^3.103.0",
-=======
     "@refinedev/core": "^4.0.0",
->>>>>>> ea7bb9b5
     "remix": "^1.6.7",
     "@remix-run/react": "^1.6.7",
     "@remix-run/node": "^1.6.7",
