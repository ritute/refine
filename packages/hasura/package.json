{
  "name": "@pankod/refine-hasura",
  "description": "refine Hasura data provider. refine is a React-based framework for building data-intensive applications in no time. It ships with Ant Design System, an enterprise-level UI toolkit.",
  "version": "2.4.12",
  "license": "MIT",
  "main": "dist/index.js",
  "typings": "dist/index.d.ts",
  "private": false,
  "files": [
    "dist",
    "src"
  ],
  "engines": {
    "node": ">=10"
  },
  "scripts": {
    "start": "tsdx watch",
    "build": "tsdx build",
    "test": "tsdx test --passWithNoTests --runInBand",
    "lint": "tsdx lint",
    "prepare": "tsdx build",
    "size": "size-limit",
    "analyze": "size-limit --why"
  },
  "husky": {
    "hooks": {
      "pre-commit": "tsdx lint"
    }
  },
  "author": "Pankod",
  "module": "dist/refine-hasura.esm.js",
  "size-limit": [
    {
      "path": "dist/refine-hasura.cjs.production.min.js",
      "limit": "10 KB"
    },
    {
      "path": "dist/refine-hasura.esm.js",
      "limit": "10 KB"
    }
  ],
  "devDependencies": {
    "@size-limit/preset-small-lib": "^5.0.5",
    "nock": "^13.1.3",
    "size-limit": "^5.0.5",
    "tsdx": "^0.14.1",
    "tslib": "^2.3.1",
    "typescript": "^4.4.3"
  },
  "dependencies": {
<<<<<<< HEAD
    "@pankod/refine-core": "^2.4.3",
=======
    "@pankod/refine": "^2.4.12",
>>>>>>> 62dac1d8
    "gql-query-builder": "^3.5.5",
    "graphql": "^15.6.1",
    "graphql-request": "^3.5.0"
  },
  "publishConfig": {
    "access": "public"
  }
}<|MERGE_RESOLUTION|>--- conflicted
+++ resolved
@@ -48,11 +48,7 @@
     "typescript": "^4.4.3"
   },
   "dependencies": {
-<<<<<<< HEAD
     "@pankod/refine-core": "^2.4.3",
-=======
-    "@pankod/refine": "^2.4.12",
->>>>>>> 62dac1d8
     "gql-query-builder": "^3.5.5",
     "graphql": "^15.6.1",
     "graphql-request": "^3.5.0"
