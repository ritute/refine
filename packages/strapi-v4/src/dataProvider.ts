import axios, { AxiosInstance } from "axios";
import {
    DataProvider as IDataProvider,
    HttpError,
    CrudFilters,
    CrudSorting,
    CrudOperators,
} from "@pankod/refine";
import { stringify, parse } from "qs";

const axiosInstance = axios.create();

axiosInstance.interceptors.response.use(
    (response) => {
        return response;
    },
    (error) => {
        const customError: HttpError = {
            ...error,
            message: error.response?.data?.message,
            statusCode: error.response?.status,
        };

        return Promise.reject(customError);
    },
);

const mapOperator = (operator: CrudOperators) => {
    switch (operator) {
        case "nin":
            return "notIn";
        case "ncontains":
            return "notContains";
        case "containss":
            return "containsi";
        case "ncontainss":
            return "notContainsi";
    }

    return operator;
};

const generateSort = (sort?: CrudSorting) => {
    const _sort: string[] = [];

    if (sort) {
        sort.map((item) => {
            if (item.order) {
                _sort.push(`${item.field}:${item.order}`);
            }
        });
    }

    return _sort;
};

const generateFilter = (filters?: CrudFilters) => {
    let rawQuery = "";

    if (filters) {
        filters.map(({ field, operator, value }) => {
            const mapedOperator = mapOperator(operator);

            if (Array.isArray(value)) {
                value.map((val: string) => {
                    rawQuery += `&filters${field}[$${mapedOperator}]=${val}`;
                });
            } else {
                rawQuery += `&filters[${field}][$${mapedOperator}]=${value}`;
            }
        });
    }

    const parsedQuery = parse(rawQuery);
    const queryFilters = stringify(parsedQuery, { encodeValuesOnly: true });

    return queryFilters;
};

const normalizeData = (data: any) => {
    // following code credits goes to roelbeerens see: https://forum.strapi.io/t/discussion-regarding-the-complex-response-structure-for-rest-graphql-developer-experience/13400/9
    const isObject = (data:any) =>
      Object.prototype.toString.call(data) === "[object Object]";
    
    const flatten = (data:any) => {
      if (!data.attributes) return data;
  
      return {
        id: data.id,
        ...data.attributes,
      };
    };
  
    if (Array.isArray(data)) {
      return data.map((item) => normalizeData(item));
    }
  
    if (isObject(data)) {
      if (Array.isArray(data.data)) {
        data = [...data.data];
      } else if (isObject(data.data)) {
        data = flatten({ ...data.data });
      } else if (data.data === null) {
        data = null;
      } else {
        data = flatten(data);
      }
  
      for (const key in data) {
        data[key] = normalizeData(data[key]);
      }
  
      return data;
    }
  
    return data;
};

export const DataProvider = (
    apiUrl: string,
    httpClient: AxiosInstance = axiosInstance,
): IDataProvider => ({
    getList: async ({ resource, pagination, filters, sort, metaData }) => {
        const url = `${apiUrl}/${resource}`;

        const current = pagination?.current || 1;
        const pageSize = pagination?.pageSize || 10;
        const locale = metaData?.locale;
        const fields = metaData?.fields;
        const populate = metaData?.populate;
        const publicationState = metaData?.publicationState;

        const quertSorters = generateSort(sort);
        const queryFilters = generateFilter(filters);

        const query = {
            "pagination[page]": current,
            "pagination[pageSize]": pageSize,
            locale,
            publicationState,
            fields,
            populate,
            sort: quertSorters.length > 0 ? quertSorters.join(",") : undefined,
        };

        const { data } = await httpClient.get(
            `${url}?${stringify(query, {
                encodeValuesOnly: true,
            })}&${queryFilters}`,
        );

        return {
            data: normalizeData(data),
            total: data.meta.pagination.total,
        };
    },

    getMany: async ({ resource, ids }) => {
        const url = `${apiUrl}/${resource}`;

        const query = ids
            .map((item: string) => `filters[id][$in]=${item}`)
            .join("&");

        const { data } = await httpClient.get(`${url}?${query}`);

        return {
            data: normalizeData(data),
        };
    },

    create: async ({ resource, variables }) => {
        const url = `${apiUrl}/${resource}`;
    
        let dataVariables = { data: variables };
    
        if (resource === "users") {
          dataVariables = variables;
        }
<<<<<<< HEAD
        
        const { data } = await httpClient.put(url, dataVariables);
=======

        const { data } = await httpClient.post(url, dataVariables);
>>>>>>> cfa1eb91
        return {
          data,
        };
      },
    
      update: async ({ resource, id, variables }) => {
        const url = `${apiUrl}/${resource}/${id}`;
    
        let dataVariables = { data: variables };
    
        if (resource === "users") {
          dataVariables = variables;
        }
    
        const { data } = await httpClient.put(url, dataVariables);
        return {
          data,
        };
      },
    
      updateMany: async ({ resource, ids, variables }) => {
        const response = await Promise.all(
          ids.map(async (id) => {
            const url = `${apiUrl}/${resource}/${id}`;
    
            let dataVariables = { data: variables };
        
            if (resource === "users") {
              dataVariables = variables;
            }
            const { data } = await httpClient.put(url, dataVariables);
            return data
          })
        );
    
        return { data: response };
      },
      
    createMany: async ({ resource, variables }) => {
        const response = await Promise.all(
            variables.map(async (param) => {
                const { data } = await httpClient.post(
                    `${apiUrl}/${resource}`,
                    {
                        data: param,
                    },
                );
                return data;
            }),
        );

        return { data: response };
    },

    getOne: async ({ resource, id, metaData }) => {
        const locale = metaData?.locale;
        const fields = metaData?.fields;
        const populate = metaData?.populate;

        const query = {
            locale,
            fields,
            populate,
        };

        const url = `${apiUrl}/${resource}/${id}?${stringify(query, {
            encode: false,
        })}`;

        const { data } = await httpClient.get(url);

        return {
            data: {
                id: data.data.id,
                ...data.data.attributes,
            },
        };
    },

    deleteOne: async ({ resource, id }) => {
        const url = `${apiUrl}/${resource}/${id}`;

        const { data } = await httpClient.delete(url);

        return {
            data,
        };
    },

    deleteMany: async ({ resource, ids }) => {
        const response = await Promise.all(
            ids.map(async (id) => {
                const { data } = await httpClient.delete(
                    `${apiUrl}/${resource}/${id}`,
                );
                return data;
            }),
        );
        return { data: response };
    },

    getApiUrl: () => {
        return apiUrl;
    },

    custom: async ({ url, method, filters, sort, payload, query, headers }) => {
        let requestUrl = `${url}?`;

        if (sort) {
            const sortQuery = generateSort(sort);
            if (sortQuery.length > 0) {
                requestUrl = `${requestUrl}&${stringify({
                    sort: sortQuery.join(","),
                })}`;
            }
        }

        if (filters) {
            const filterQuery = generateFilter(filters);
            requestUrl = `${requestUrl}&${filterQuery}`;
        }

        if (query) {
            requestUrl = `${requestUrl}&${stringify(query)}`;
        }

        if (headers) {
            httpClient.defaults.headers = {
                ...httpClient.defaults.headers,
                ...headers,
            };
        }

        let axiosResponse;
        switch (method) {
            case "put":
            case "post":
            case "patch":
                axiosResponse = await httpClient[method](url, payload);
                break;
            case "delete":
                axiosResponse = await httpClient.delete(url);
                break;
            default:
                axiosResponse = await httpClient.get(requestUrl);
                break;
        }

        const { data } = axiosResponse;

        return Promise.resolve({ data });
    },
});<|MERGE_RESOLUTION|>--- conflicted
+++ resolved
@@ -177,13 +177,8 @@
         if (resource === "users") {
           dataVariables = variables;
         }
-<<<<<<< HEAD
-        
-        const { data } = await httpClient.put(url, dataVariables);
-=======
 
         const { data } = await httpClient.post(url, dataVariables);
->>>>>>> cfa1eb91
         return {
           data,
         };
