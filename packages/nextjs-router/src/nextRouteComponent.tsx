--- conflicted
+++ resolved
@@ -3,13 +3,8 @@
     useRefineContext,
     LayoutWrapper,
     ErrorComponent,
-<<<<<<< HEAD
-    useResourceWithRoute,
-    useResource,
-=======
     useResource,
     LoginPage as DefaultLoginPage,
->>>>>>> 1de644b2
 } from "@pankod/refine";
 import type { ResourceRouterParams } from "@pankod/refine";
 
@@ -30,7 +25,6 @@
     pageData,
 }) => {
     const { resources } = useResource();
-    const resourceWithRoute = useResourceWithRoute();
     const { push } = useHistory();
     const { resource: routeResourceName, action } =
         useParams<ResourceRouterParams>();
@@ -38,7 +32,7 @@
     const { pathname } = useLocation();
     const { DashboardPage, catchAll, LoginPage } = useRefineContext();
 
-    const resource = resourceWithRoute(routeResourceName);
+    const resource = resources.find((res) => res.route === routeResourceName);
 
     const isServer = typeof window !== "undefined";
 
