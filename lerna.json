--- conflicted
+++ resolved
@@ -8,11 +8,7 @@
   "publishConfig": {
     "access": "public"
   },
-<<<<<<< HEAD
-  "version": "3.16.3",
-=======
   "version": "3.17.0",
->>>>>>> 74a0b306
   "command": {
     "bootstrap": {
       "nohoist": [
