--- conflicted
+++ resolved
@@ -1,11 +1,7 @@
 {
   "packages": [
     "packages/*",
-<<<<<<< HEAD
-    "examples/tailwind"
-=======
     "examples/**/**/*"
->>>>>>> afd1d084
   ],
   "registry": "https://registry.npmjs.org/",
   "npmClient": "npm",
