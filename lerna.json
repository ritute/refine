--- conflicted
+++ resolved
@@ -8,9 +8,5 @@
   "publishConfig": {
     "access": "public"
   },
-<<<<<<< HEAD
-  "version": "2.5.6"
-=======
   "version": "3.0.0"
->>>>>>> eaf89e89
 }