--- conflicted
+++ resolved
@@ -8,11 +8,8 @@
 `useLogin`  calls `login` method from [`authProvider`](/docs/api-references/providers/auth-provider) under the hood.  
 It authenticates the app if `login` method from `authProvider` resolves and if it rejects shows an error notification. After successful authentication it redirects the app to root.
 
-<<<<<<< HEAD
 It returns the result of `react-query`'s [useMutation](https://react-query.tanstack.com/reference/useMutation). 
-=======
-It returns the result of `react-query`'s [`useMutation`](https://react-query.tanstack.com/reference/useMutation). 
->>>>>>> 5a130391
+
 Data that is resolved from `login` will be returned as the `data` in the query result.
 
 ## Usage
