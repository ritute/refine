--- conflicted
+++ resolved
@@ -4,13 +4,8 @@
     "private": true,
     "dependencies": {
         "@cerbos/http": "^0.6.0",
-<<<<<<< HEAD
-        "@pankod/refine-antd": "^3.36.0",
-        "@pankod/refine-core": "^3.57.1",
-=======
         "@pankod/refine-antd": "^3.37.0",
         "@pankod/refine-core": "^3.58.0",
->>>>>>> 985e5a87
         "@pankod/refine-react-router-v6": "^3.31.0",
         "@pankod/refine-simple-rest": "^3.27.0",
         "@types/node": "^12.20.11",
