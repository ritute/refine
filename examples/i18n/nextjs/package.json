{
    "name": "i18n-next",
    "version": "3.25.0",
    "private": true,
    "scripts": {
        "start": "NODE_OPTIONS=--max_old_space_size=4096 next dev -p 3001",
        "build": "next build",
        "start:prod": "next start",
        "lint": "eslint '**/*.{js,jsx,ts,tsx}'"
    },
    "dependencies": {
        "@pankod/refine-antd": "^3.25.7",
<<<<<<< HEAD
        "@pankod/refine-core": "^3.30.0",
        "@pankod/refine-nextjs-router": "^3.25.2",
=======
        "@pankod/refine-core": "^3.31.0",
        "@pankod/refine-nextjs-router": "^3.25.1",
>>>>>>> 8551155c
        "@pankod/refine-simple-rest": "^3.25.4",
        "next": "^12.1.6",
        "next-compose-plugins": "^2.2.1",
        "next-i18next": "^8.9.0",
        "nookies": "^2.5.2",
        "react": "^17.0.2",
        "react-dom": "^17.0.2",
        "react-mde": "^11.5.0"
    },
    "devDependencies": {
        "@types/node": "^12.20.11",
        "@types/react": "^17.0.4",
        "@types/react-dom": "^17.0.4",
        "@typescript-eslint/parser": "^4.25.0",
        "typescript": "^4.4.3"
    }
}<|MERGE_RESOLUTION|>--- conflicted
+++ resolved
@@ -10,13 +10,8 @@
     },
     "dependencies": {
         "@pankod/refine-antd": "^3.25.7",
-<<<<<<< HEAD
-        "@pankod/refine-core": "^3.30.0",
-        "@pankod/refine-nextjs-router": "^3.25.2",
-=======
         "@pankod/refine-core": "^3.31.0",
         "@pankod/refine-nextjs-router": "^3.25.1",
->>>>>>> 8551155c
         "@pankod/refine-simple-rest": "^3.25.4",
         "next": "^12.1.6",
         "next-compose-plugins": "^2.2.1",
