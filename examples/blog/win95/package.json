--- conflicted
+++ resolved
@@ -1,24 +1,13 @@
 {
     "name": "refine-react95-example",
-<<<<<<< HEAD
-    "version": "3.16.3",
+    "version": "3.17.0",
     "private": true,
     "dependencies": {
         "@pankod/refine-core": "*",
-        "@pankod/refine-react-hook-form": "^3.16.3",
+        "@pankod/refine-react-hook-form": "*",
         "@pankod/refine-react-router-v6": "*",
-        "@pankod/refine-react-table": "^3.16.3",
+        "@pankod/refine-react-table": "*",
         "@pankod/refine-supabase": "*",
-=======
-    "version": "3.17.0",
-    "private": true,
-    "dependencies": {
-        "@pankod/refine-core": "^3.16.4",
-        "@pankod/refine-react-hook-form": "^3.16.4",
-        "@pankod/refine-react-router-v6": "^3.17.0",
-        "@pankod/refine-react-table": "^3.16.4",
-        "@pankod/refine-supabase": "^3.16.4",
->>>>>>> 74a0b306
         "@testing-library/jest-dom": "^5.12.0",
         "@testing-library/react": "^11.2.6",
         "@testing-library/user-event": "^12.8.3",
