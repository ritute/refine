--- conflicted
+++ resolved
@@ -5,13 +5,8 @@
   "dependencies": {
     "@nhost/nhost-js": "^0.3.9",
     "@nhost/react-auth": "^2.0.7",
-<<<<<<< HEAD
-    "@pankod/refine-antd": "^3.55.0",
-    "@pankod/refine-core": "^3.82.0",
-=======
     "@pankod/refine-antd": "^3.55.1",
     "@pankod/refine-core": "^3.81.0",
->>>>>>> 07e8da4a
     "@pankod/refine-nhost": "^3.35.2",
     "@pankod/refine-react-router-v6": "^3.36.0",
     "@types/node": "^12.20.11",
