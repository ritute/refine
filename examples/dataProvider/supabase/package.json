{
  "name": "refine-supabase-example",
  "version": "0.1.0",
  "private": true,
  "dependencies": {
<<<<<<< HEAD
    "@pankod/refine": "../../../packages/core",
    "@pankod/refine-react-router": "../../../packages/react-router",
    "@pankod/refine-supabase": "../../../packages/supabase",
=======
    "@pankod/refine": "^1.0.80",
    "@pankod/refine-supabase": "^0.1.3",
>>>>>>> efea349e
    "@types/node": "^12.20.11",
    "@types/react": "^17.0.4",
    "@types/react-dom": "^17.0.3",
    "react": "^17.0.2",
    "react-dom": "^17.0.2",
    "react-markdown": "^6.0.1",
    "react-mde": "^11.1.0",
    "react-scripts": "4.0.3",
    "typescript": "^4.2.4",
    "web-vitals": "^1.1.1"
  },
  "scripts": {
    "start": "react-scripts start",
    "build": "react-scripts build",
    "eject": "react-scripts eject"
  },
  "browserslist": {
    "production": [
      ">0.2%",
      "not dead",
      "not op_mini all"
    ],
    "development": [
      "last 1 chrome version",
      "last 1 firefox version",
      "last 1 safari version"
    ]
  }
}<|MERGE_RESOLUTION|>--- conflicted
+++ resolved
@@ -3,14 +3,9 @@
   "version": "0.1.0",
   "private": true,
   "dependencies": {
-<<<<<<< HEAD
-    "@pankod/refine": "../../../packages/core",
-    "@pankod/refine-react-router": "../../../packages/react-router",
-    "@pankod/refine-supabase": "../../../packages/supabase",
-=======
     "@pankod/refine": "^1.0.80",
+    "@pankod/refine-react-router": "^0.1.0",
     "@pankod/refine-supabase": "^0.1.3",
->>>>>>> efea349e
     "@types/node": "^12.20.11",
     "@types/react": "^17.0.4",
     "@types/react-dom": "^17.0.3",
