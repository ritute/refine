{
  "name": "javascript-example",
  "version": "2.5.6",
  "private": true,
  "dependencies": {
<<<<<<< HEAD
    "@pankod/refine-core": "^2.0.7",
    "@pankod/refine-simple-rest": "^2.0.7",
    "@pankod/refine-react-router": "^2.0.7",
=======
    "@pankod/refine": "^2.5.6",
    "@pankod/refine-react-router": "^2.5.6",
    "@pankod/refine-simple-rest": "^2.5.6",
>>>>>>> d15f1336
    "react": "^17.0.2",
    "react-dom": "^17.0.2",
    "react-markdown": "^6.0.1",
    "react-mde": "^11.1.0",
    "react-scripts": "^5.0.0",
    "web-vitals": "^1.0.1"
  },
  "scripts": {
    "start": "react-scripts start",
    "build": "react-scripts build",
    "eject": "react-scripts eject"
  },
  "browserslist": {
    "production": [
      ">0.2%",
      "not dead",
      "not op_mini all"
    ],
    "development": [
      "last 1 chrome version",
      "last 1 firefox version",
      "last 1 safari version"
    ]
  }
}<|MERGE_RESOLUTION|>--- conflicted
+++ resolved
@@ -3,15 +3,9 @@
   "version": "2.5.6",
   "private": true,
   "dependencies": {
-<<<<<<< HEAD
     "@pankod/refine-core": "^2.0.7",
     "@pankod/refine-simple-rest": "^2.0.7",
     "@pankod/refine-react-router": "^2.0.7",
-=======
-    "@pankod/refine": "^2.5.6",
-    "@pankod/refine-react-router": "^2.5.6",
-    "@pankod/refine-simple-rest": "^2.5.6",
->>>>>>> d15f1336
     "react": "^17.0.2",
     "react-dom": "^17.0.2",
     "react-markdown": "^6.0.1",
