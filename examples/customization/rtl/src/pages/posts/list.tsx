--- conflicted
+++ resolved
@@ -9,10 +9,6 @@
     ShowButton,
     useMany,
     FilterDropdown,
-<<<<<<< HEAD
-    Typography,
-=======
->>>>>>> 9b43e068
     useSelect,
     Select,
     Radio,
