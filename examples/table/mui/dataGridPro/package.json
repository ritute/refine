{
    "name": "mui-datagridpro-example",
    "version": "3.25.0",
    "private": true,
    "dependencies": {
        "@mui/x-data-grid-pro": "^5.11.1",
<<<<<<< HEAD
        "@pankod/refine-core": "^3.57.1",
=======
        "@pankod/refine-core": "^3.58.0",
>>>>>>> 985e5a87
        "@pankod/refine-mui": "^3.41.8",
        "@pankod/refine-react-hook-form": "^3.31.4",
        "@pankod/refine-react-router-v6": "^3.31.0",
        "@pankod/refine-simple-rest": "^3.27.0",
        "@types/node": "^12.20.11",
        "@types/react": "^18.0.0",
        "@types/react-dom": "^18.0.0",
        "react": "^18.0.0",
        "react-dom": "^18.0.0",
        "react-markdown": "^6.0.1",
        "react-mde": "^11.1.0",
        "react-scripts": "^5.0.0",
        "typescript": "^4.7.4"
    },
    "scripts": {
        "start": "FAST_REFRESH=false DISABLE_ESLINT_PLUGIN=true react-scripts start",
        "build": "DISABLE_ESLINT_PLUGIN=true react-scripts build",
        "eject": "react-scripts eject"
    },
    "browserslist": {
        "production": [
            ">0.2%",
            "not dead",
            "not op_mini all"
        ],
        "development": [
            "last 1 chrome version",
            "last 1 firefox version",
            "last 1 safari version"
        ]
    }
}<|MERGE_RESOLUTION|>--- conflicted
+++ resolved
@@ -4,11 +4,7 @@
     "private": true,
     "dependencies": {
         "@mui/x-data-grid-pro": "^5.11.1",
-<<<<<<< HEAD
-        "@pankod/refine-core": "^3.57.1",
-=======
         "@pankod/refine-core": "^3.58.0",
->>>>>>> 985e5a87
         "@pankod/refine-mui": "^3.41.8",
         "@pankod/refine-react-hook-form": "^3.31.4",
         "@pankod/refine-react-router-v6": "^3.31.0",
