{
    "name": "inferencer-chakra-ui",
    "private": true,
    "scripts": {
        "start": "vite",
        "build": "tsc && vite build",
        "preview": "vite preview"
    },
    "dependencies": {
        "@pankod/refine-chakra-ui": "^1.2.11",
        "@tabler/icons": "^1.1.0",
<<<<<<< HEAD
        "@pankod/refine-core": "^3.88.4",
        "@pankod/refine-inferencer": "^1.2.0",
        "@pankod/refine-react-router-v6": "^3.36.2",
=======
        "@pankod/refine-core": "^3.90.1",
        "@pankod/refine-inferencer": "^1.1.0",
        "@pankod/refine-react-router-v6": "^3.36.3",
>>>>>>> 4ed9f6f9
        "@pankod/refine-simple-rest": "^3.35.2",
        "@pankod/refine-react-table": "^4.8.0",
        "@pankod/refine-react-hook-form": "^3.33.2",
        "react": "^18.0.0",
        "react-dom": "^18.0.0"
    },
    "devDependencies": {
        "@types/react": "^18.0.0",
        "@types/react-dom": "^18.0.0",
        "@vitejs/plugin-react": "^1.0.7",
        "typescript": "^4.7.4",
        "vite": "^2.8.0"
    },
    "version": "3.25.0"
}<|MERGE_RESOLUTION|>--- conflicted
+++ resolved
@@ -9,15 +9,9 @@
     "dependencies": {
         "@pankod/refine-chakra-ui": "^1.2.11",
         "@tabler/icons": "^1.1.0",
-<<<<<<< HEAD
-        "@pankod/refine-core": "^3.88.4",
-        "@pankod/refine-inferencer": "^1.2.0",
-        "@pankod/refine-react-router-v6": "^3.36.2",
-=======
         "@pankod/refine-core": "^3.90.1",
         "@pankod/refine-inferencer": "^1.1.0",
         "@pankod/refine-react-router-v6": "^3.36.3",
->>>>>>> 4ed9f6f9
         "@pankod/refine-simple-rest": "^3.35.2",
         "@pankod/refine-react-table": "^4.8.0",
         "@pankod/refine-react-hook-form": "^3.33.2",
