{
    "name": "input-custom",
    "version": "3.25.0",
    "private": true,
    "dependencies": {
<<<<<<< HEAD
        "@pankod/refine-antd": "^4.9.0",
        "@pankod/refine-core": "^3.103.0",
        "@pankod/refine-cli": "^1.19.0",
        "@pankod/refine-react-router-v6": "^3.40.0",
        "@pankod/refine-simple-rest": "^3.39.0",
=======
        "@refinedev/antd": "^5.0.0",
        "@refinedev/core": "^4.0.0",
        "@refinedev/cli": "^2.0.0",
        "@refinedev/react-router-v6": "^4.0.0",
        "@refinedev/simple-rest": "^4.0.0",
>>>>>>> ea7bb9b5
        "@types/node": "^12.20.11",
        "@types/react": "^18.0.0",
        "@types/react-dom": "^18.0.0",
        "react": "^18.0.0",
        "react-dom": "^18.0.0",
        "@uiw/react-md-editor": "^3.19.5",
        "react-scripts": "^5.0.0",
        "cross-env": "^7.0.3",
        "typescript": "^4.7.4",
        "antd": "^5.0.5"
    },
    "scripts": {
        "start": "cross-env DISABLE_ESLINT_PLUGIN=true react-scripts start",
        "build": "cross-env DISABLE_ESLINT_PLUGIN=true react-scripts build",
        "eject": "react-scripts eject",
        "refine": "refine"
    },
    "browserslist": {
        "production": [
            ">0.2%",
            "not dead",
            "not op_mini all"
        ],
        "development": [
            "last 1 chrome version",
            "last 1 firefox version",
            "last 1 safari version"
        ]
    }
}<|MERGE_RESOLUTION|>--- conflicted
+++ resolved
@@ -3,19 +3,11 @@
     "version": "3.25.0",
     "private": true,
     "dependencies": {
-<<<<<<< HEAD
-        "@pankod/refine-antd": "^4.9.0",
-        "@pankod/refine-core": "^3.103.0",
-        "@pankod/refine-cli": "^1.19.0",
-        "@pankod/refine-react-router-v6": "^3.40.0",
-        "@pankod/refine-simple-rest": "^3.39.0",
-=======
         "@refinedev/antd": "^5.0.0",
         "@refinedev/core": "^4.0.0",
         "@refinedev/cli": "^2.0.0",
         "@refinedev/react-router-v6": "^4.0.0",
         "@refinedev/simple-rest": "^4.0.0",
->>>>>>> ea7bb9b5
         "@types/node": "^12.20.11",
         "@types/react": "^18.0.0",
         "@types/react-dom": "^18.0.0",
