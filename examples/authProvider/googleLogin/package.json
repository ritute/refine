--- conflicted
+++ resolved
@@ -1,48 +1,10 @@
 {
-<<<<<<< HEAD
-	"name": "refine-google-login-example",
-	"version": "0.1.0",
-	"private": true,
-	"dependencies": {
-		"@pankod/refine": "../../../packages/core",
-		"@pankod/refine-react-router": "../../../packages/react-router",
-		"@pankod/refine-simple-rest": "../../../packages/simple-rest",
-		"@types/node": "^12.20.11",
-		"@types/react": "^17.0.4",
-		"@types/react-dom": "^17.0.3",
-		"axios": "^0.21.1",
-		"react": "../../../node_modules/react",
-		"react-dom": "../../../node_modules/react-dom",
-		"react-google-login": "^5.2.2",
-		"react-markdown": "^6.0.1",
-		"react-mde": "^11.1.0",
-		"react-scripts": "4.0.3",
-		"typescript": "^4.2.4",
-		"web-vitals": "^1.1.1"
-	},
-	"scripts": {
-		"start": "react-scripts start",
-		"build": "react-scripts build",
-		"eject": "react-scripts eject"
-	},
-	"browserslist": {
-		"production": [
-			">0.2%",
-			"not dead",
-			"not op_mini all"
-		],
-		"development": [
-			"last 1 chrome version",
-			"last 1 firefox version",
-			"last 1 safari version"
-		]
-	}
-=======
   "name": "refine-google-login-example",
   "version": "0.1.0",
   "private": true,
   "dependencies": {
    "@pankod/refine": "^1.0.80",
+    "@pankod/refine-react-router": "^0.1.0",
     "@pankod/refine-simple-rest": "^0.1.8",
     "@types/node": "^12.20.11",
     "@types/react": "^17.0.4",
@@ -74,5 +36,4 @@
       "last 1 safari version"
     ]
   }
->>>>>>> efea349e
 }