--- conflicted
+++ resolved
@@ -8,17 +8,10 @@
         "refine": "refine"
     },
     "dependencies": {
-<<<<<<< HEAD
-        "@pankod/refine-core": "^3.103.0",
-        "@pankod/refine-cli": "^1.19.0",
-        "@pankod/refine-react-router-v6": "^3.40.0",
-        "@pankod/refine-simple-rest": "^3.39.0",
-=======
         "@refinedev/core": "^4.0.0",
         "@refinedev/cli": "^2.0.0",
         "@refinedev/react-router-v6": "^4.0.0",
         "@refinedev/simple-rest": "^4.0.0",
->>>>>>> ea7bb9b5
         "@handsontable/react": "^12.1.2",
         "handsontable": "^12.1.2",
         "lodash": "^4.17.21",
