{
<<<<<<< HEAD
  "name": "fine-foods-client",
  "private": true,
  "scripts": {
    "start": "next dev",
    "build": "next build",
    "start:prod": "next start",
    "svgr": "npx @svgr/cli src/icons -d src/components/icons --typescript --no-svgo"
  },
  "dependencies": {
    "next": "^12.0.3",
    "react": "^17.0.2",
    "react-dom": "^17.0.2",
    "@pankod/refine-core": "^3.0.0",
    "@pankod/refine-nextjs-router": "^3.0.0",
    "@pankod/refine-simple-rest": "^3.0.0",
    "@pankod/refine-react-table": "^3.0.0",
    "gsap": "^3.8.0",
    "js-confetti": "^0.9.0"
  },
  "devDependencies": {
    "@types/node": "17.0.4",
    "@types/react": "^17.0.4",
    "autoprefixer": "^10.4.0",
    "postcss": "^8.1.4",
    "tailwindcss": "^3.0.7",
    "typescript": "^4.4.3"
  }
=======
    "name": "fine-foods-client",
    "version": "3.0.1",
    "private": true,
    "scripts": {
        "start": "next dev -p 3001",
        "build": "next build",
        "start:prod": "next start",
        "lint": "eslint '**/*.{js,jsx,ts,tsx}'",
        "prettier": "prettier --write '**/*.{js,jsx,ts,tsx}'"
    },
    "dependencies": {
        "@pankod/refine-antd": "^3.0.1",
        "@pankod/refine-core": "^3.0.1",
        "@pankod/refine-nextjs-router": "^3.0.1",
        "@pankod/refine-simple-rest": "^3.0.1",
        "gsap": "^3.8.0",
        "js-confetti": "^0.9.0",
        "next": "^12.0.3",
        "next-compose-plugins": "^2.2.1",
        "next-plugin-antd-less": "^1.4.3",
        "nookies": "^2.5.2",
        "react": "^17.0.2",
        "react-dom": "^17.0.2"
    },
    "devDependencies": {
        "@types/node": "^14.14.13",
        "@types/react": "^17.0.4",
        "@types/react-dom": "^17.0.4",
        "babel-plugin-import": "^1.13.3",
        "typescript": "^4.4.3"
    }
>>>>>>> 6df6c78c
}<|MERGE_RESOLUTION|>--- conflicted
+++ resolved
@@ -1,6 +1,6 @@
 {
-<<<<<<< HEAD
   "name": "fine-foods-client",
+  "version": "3.0.1",
   "private": true,
   "scripts": {
     "start": "next dev",
@@ -12,10 +12,10 @@
     "next": "^12.0.3",
     "react": "^17.0.2",
     "react-dom": "^17.0.2",
-    "@pankod/refine-core": "^3.0.0",
-    "@pankod/refine-nextjs-router": "^3.0.0",
-    "@pankod/refine-simple-rest": "^3.0.0",
-    "@pankod/refine-react-table": "^3.0.0",
+    "@pankod/refine-core": "^3.0.1",
+    "@pankod/refine-nextjs-router": "^3.0.1",
+    "@pankod/refine-simple-rest": "^3.0.1",
+    "@pankod/refine-react-table": "^3.0.1",
     "gsap": "^3.8.0",
     "js-confetti": "^0.9.0"
   },
@@ -27,37 +27,4 @@
     "tailwindcss": "^3.0.7",
     "typescript": "^4.4.3"
   }
-=======
-    "name": "fine-foods-client",
-    "version": "3.0.1",
-    "private": true,
-    "scripts": {
-        "start": "next dev -p 3001",
-        "build": "next build",
-        "start:prod": "next start",
-        "lint": "eslint '**/*.{js,jsx,ts,tsx}'",
-        "prettier": "prettier --write '**/*.{js,jsx,ts,tsx}'"
-    },
-    "dependencies": {
-        "@pankod/refine-antd": "^3.0.1",
-        "@pankod/refine-core": "^3.0.1",
-        "@pankod/refine-nextjs-router": "^3.0.1",
-        "@pankod/refine-simple-rest": "^3.0.1",
-        "gsap": "^3.8.0",
-        "js-confetti": "^0.9.0",
-        "next": "^12.0.3",
-        "next-compose-plugins": "^2.2.1",
-        "next-plugin-antd-less": "^1.4.3",
-        "nookies": "^2.5.2",
-        "react": "^17.0.2",
-        "react-dom": "^17.0.2"
-    },
-    "devDependencies": {
-        "@types/node": "^14.14.13",
-        "@types/react": "^17.0.4",
-        "@types/react-dom": "^17.0.4",
-        "babel-plugin-import": "^1.13.3",
-        "typescript": "^4.4.3"
-    }
->>>>>>> 6df6c78c
 }