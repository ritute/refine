{
	"name": "fine-foods",
<<<<<<< HEAD
	"version": "2.3.0",
=======
	"version": "2.3.1",
>>>>>>> 73409f0f
	"private": true,
	"dependencies": {
		"@ant-design/charts": "^1.1.9",
		"@craco/craco": "^6.1.2",
<<<<<<< HEAD
		"@pankod/refine": "^2.3.0",
		"@pankod/refine-react-router": "^2.3.0",
		"@pankod/refine-simple-rest": "^2.3.0",
=======
		"@pankod/refine": "^2.3.1",
		"@pankod/refine-react-router": "^2.3.1",
		"@pankod/refine-simple-rest": "^2.3.1",
>>>>>>> 73409f0f
		"@testing-library/jest-dom": "^5.12.0",
		"@testing-library/react": "^11.2.6",
		"@testing-library/user-event": "^12.8.3",
		"@types/google-map-react": "^2.1.2",
		"@types/jest": "^26.0.24",
		"@types/node": "^14.14.13",
		"@types/react": "^17.0.4",
		"@types/react-dom": "^17.0.4",
		"craco-less": "^1.17.1",
		"dayjs": "^1.10.7",
		"google-map-react": "^2.1.10",
		"i18next": "^20.1.0",
		"i18next-browser-languagedetector": "^6.1.1",
		"i18next-xhr-backend": "^3.2.2",
		"lodash": "^4.17.21",
		"react": "^17.0.2",
		"react-dom": "^17.0.2",
		"react-i18next": "^11.8.11",
		"react-input-mask": "^2.0.4",
		"react-markdown": "^6.0.1",
		"react-mde": "^11.1.0",
		"react-scripts": "4.0.3",
		"tslib": "^2.3.1",
		"typescript": "^4.4.3",
		"web-vitals": "^1.1.1"
	},
	"scripts": {
		"start": "craco start",
		"build": "craco build",
		"test": "craco test --passWithNoTests --watchAll=false",
		"eject": "craco eject"
	},
	"browserslist": [
		">0.2%",
		"not dead",
		"not op_mini all"
	],
	"devDependencies": {
		"@types/lodash": "^4.14.171",
		"@types/react-input-mask": "^3.0.1"
	}
}<|MERGE_RESOLUTION|>--- conflicted
+++ resolved
@@ -1,23 +1,13 @@
 {
 	"name": "fine-foods",
-<<<<<<< HEAD
-	"version": "2.3.0",
-=======
 	"version": "2.3.1",
->>>>>>> 73409f0f
 	"private": true,
 	"dependencies": {
 		"@ant-design/charts": "^1.1.9",
 		"@craco/craco": "^6.1.2",
-<<<<<<< HEAD
-		"@pankod/refine": "^2.3.0",
-		"@pankod/refine-react-router": "^2.3.0",
-		"@pankod/refine-simple-rest": "^2.3.0",
-=======
 		"@pankod/refine": "^2.3.1",
 		"@pankod/refine-react-router": "^2.3.1",
 		"@pankod/refine-simple-rest": "^2.3.1",
->>>>>>> 73409f0f
 		"@testing-library/jest-dom": "^5.12.0",
 		"@testing-library/react": "^11.2.6",
 		"@testing-library/user-event": "^12.8.3",
