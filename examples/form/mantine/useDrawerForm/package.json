{
  "name": "mantine-use-drawer-form-example",
  "private": true,
  "scripts": {
    "start": "vite",
    "build": "tsc && vite build",
    "preview": "vite preview"
  },
  "dependencies": {
<<<<<<< HEAD
    "@pankod/refine-mantine": "^1.11.8",
    "@pankod/refine-core": "^3.90.0",
    "@pankod/refine-react-router-v6": "^3.36.2",
=======
    "@pankod/refine-mantine": "^1.11.7",
    "@pankod/refine-core": "^3.90.1",
    "@pankod/refine-react-router-v6": "^3.36.3",
>>>>>>> 4ed9f6f9
    "@pankod/refine-simple-rest": "^3.35.2",
    "@pankod/refine-react-table": "^4.9.0",
    "@mantine/rte": "^5.4.1",
    "@tabler/icons": "^1.1.0",
    "react": "^18.0.0",
    "react-dom": "^18.0.0"
  },
  "devDependencies": {
    "@types/react": "^18.0.0",
    "@types/react-dom": "^18.0.0",
    "@vitejs/plugin-react": "^1.0.7",
    "typescript": "^4.7.4",
    "vite": "^2.8.0"
  },
  "version": "3.25.0"
}<|MERGE_RESOLUTION|>--- conflicted
+++ resolved
@@ -7,15 +7,9 @@
     "preview": "vite preview"
   },
   "dependencies": {
-<<<<<<< HEAD
-    "@pankod/refine-mantine": "^1.11.8",
-    "@pankod/refine-core": "^3.90.0",
-    "@pankod/refine-react-router-v6": "^3.36.2",
-=======
     "@pankod/refine-mantine": "^1.11.7",
     "@pankod/refine-core": "^3.90.1",
     "@pankod/refine-react-router-v6": "^3.36.3",
->>>>>>> 4ed9f6f9
     "@pankod/refine-simple-rest": "^3.35.2",
     "@pankod/refine-react-table": "^4.9.0",
     "@mantine/rte": "^5.4.1",
