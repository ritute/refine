--- conflicted
+++ resolved
@@ -9,19 +9,11 @@
         "lint": "eslint '**/*.{js,jsx,ts,tsx}'"
     },
     "dependencies": {
-<<<<<<< HEAD
-        "@pankod/refine-antd": "^4.9.0",
-        "@pankod/refine-core": "^3.103.0",
-        "@pankod/refine-cli": "^1.19.0",
-        "@pankod/refine-nextjs-router": "^4.5.0",
-        "@pankod/refine-simple-rest": "^3.39.0",
-=======
         "@refinedev/antd": "^5.0.0",
         "@refinedev/core": "^4.0.0",
         "@refinedev/cli": "^2.0.0",
         "@refinedev/nextjs-router": "^5.0.0",
         "@refinedev/simple-rest": "^4.0.0",
->>>>>>> ea7bb9b5
         "cross-env": "^7.0.3",
         "next": "^13.0.6",
         "nookies": "^2.5.2",
