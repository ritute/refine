--- conflicted
+++ resolved
@@ -9,15 +9,9 @@
         "lint": "eslint '**/*.{js,jsx,ts,tsx}'"
     },
     "dependencies": {
-<<<<<<< HEAD
-        "@pankod/refine-core": "^2.0.7",
-        "@pankod/refine-nextjs-router": "^2.0.7",
-        "@pankod/refine-simple-rest": "^2.0.7",
-=======
         "@pankod/refine": "^2.6.0",
         "@pankod/refine-nextjs-router": "^2.6.0",
         "@pankod/refine-simple-rest": "^2.6.0",
->>>>>>> 15e38249
         "next": "^12.0.3",
         "next-compose-plugins": "^2.2.1",
         "nookies": "^2.5.2",
