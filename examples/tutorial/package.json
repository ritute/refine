--- conflicted
+++ resolved
@@ -1,41 +1,11 @@
 {
-<<<<<<< HEAD
-	"name": "tutorial",
-	"version": "0.1.0",
-	"private": true,
-	"dependencies": {
-		"@testing-library/jest-dom": "^5.11.10",
-		"@testing-library/react": "^11.2.6",
-		"@testing-library/user-event": "^12.8.3",
-		"@types/jest": "^26.0.22",
-		"@types/node": "^12.20.10",
-		"@types/react": "^17.0.3",
-		"@types/react-dom": "^17.0.3",
-		"react": "../../node_modules/react",
-		"react-dom": "../../node_modules/react-dom",
-		"react-scripts": "4.0.3",
-		"typescript": "^4.2.4",
-		"web-vitals": "^1.1.1"
-	},
-	"browserslist": {
-		"production": [
-			">0.2%",
-			"not dead",
-			"not op_mini all"
-		],
-		"development": [
-			"last 1 chrome version",
-			"last 1 firefox version",
-			"last 1 safari version"
-		]
-	}
-=======
   "name": "tutorial",
   "version": "0.1.0",
   "private": true,
   "dependencies": {
     "@pankod/refine": "^1.0.80",
     "@pankod/refine-simple-rest": "^0.1.8",
+    "@pankod/refine-react-router": "^0.1.0",
     "@testing-library/jest-dom": "^5.11.10",
     "@testing-library/react": "^11.2.6",
     "@testing-library/user-event": "^12.8.3",
@@ -67,5 +37,4 @@
       "last 1 safari version"
     ]
   }
->>>>>>> efea349e
 }